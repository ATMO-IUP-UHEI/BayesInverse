--- conflicted
+++ resolved
@@ -436,7 +436,106 @@
             inversion_params["loss_forward_model"].append(loss_forward_model)
         return inversion_params
 
-<<<<<<< HEAD
+    def get_x_covariance_inv(self):
+        if self.x_covariance_inv is None:
+            # Check if prior covariance with off-diagonal elements
+            if len(self.x_covariance.shape) == 2:
+                self.x_covariance_inv = (
+                    self.model.x_covariance_inv_sqrt.T
+                    @ self.model.x_covariance_inv_sqrt
+                )
+            else:
+                self.x_covariance_inv = np.diag(1 / self.x_covariance)
+            if self.alpha is not None:
+                self.x_covariance_inv *= self.alpha
+        return self.x_covariance_inv
+
+    def get_y_covariance_inv(self):
+        if self.y_covariance_inv is None:
+            self.y_covariance_inv = np.diag(1 / self.y_covariance)
+        return self.y_covariance_inv
+
+    def get_posterior_covariance_inverse(self):
+        if self.x_posterior_covariance_inv is None:
+            self.x_posterior_covariance_inv = (
+                self.K.T @ self.get_y_covariance_inv() @ self.K
+                + self.get_x_covariance_inv()
+            )
+        return self.x_posterior_covariance_inv
+
+    def get_posterior_covariance(self):
+        if self.x_posterior_covariance is None:
+            self.x_posterior_covariance = np.linalg.inv(
+                self.get_posterior_covariance_inverse()
+            )
+        return self.x_posterior_covariance
+
+    def get_gain(self):
+        if self.gain is None:
+            self.gain = (
+                self.get_posterior_covariance() @ self.K.T @ self.get_y_covariance_inv()
+            )
+        return self.gain
+
+    def get_averaging_kernel(self):
+        return self.get_gain() @ self.K
+
+    def get_correlation(self):
+        std_inv = 1 / np.sqrt(np.diag(self.get_posterior_covariance()))
+        std_inv_matrix = np.tile(std_inv, [std_inv.shape[0], 1])
+        return std_inv_matrix * self.get_posterior_covariance() * std_inv_matrix.T
+
+    def get_dof_signal(self):
+        return np.trace(self.get_averaging_kernel())
+
+    def get_dof_noise(self):
+        return np.trace(self.get_posterior_covariance() @ self.get_x_covariance_inv())
+
+    def get_information_content(self):
+        state_dim = self.x_prior.shape[0]
+        return -0.5 * np.log(
+            np.linalg.det(np.eye(state_dim) - self.get_averaging_kernel())
+        )
+
+    def get_error_reduction(self):
+        """
+        Compute the error reduction from Wu et al., 2018.
+
+        Returns
+        -------
+        er : numpy array
+            Error reduction for all states in percent.
+        """
+        if len(self.x_covariance.shape) == 1:
+            x_variance = self.x_covariance
+        else:
+            x_variance = np.diag(self.x_covariance)
+        er = (1 - np.diag(self.get_posterior_covariance()) / x_variance) * 100
+        return er
+
+    def get_relative_gain(self, x_truth, x_posterior=None):
+        """
+        Compute the gain of the inversion.
+
+        Parameters
+        ----------
+        x_truth : 1-d numpy array
+            The true states.
+        x_posterior : 1-d numpy array, optional
+            The posterior states, by default None
+
+        Returns
+        -------
+        gain : 1-d numpy array
+            Relative improvement of posterior to prior.
+        """
+        if x_posterior is None:
+            x_posterior = self.x_est
+        gain = 1 - np.linalg.norm(x_posterior - x_truth) / np.linalg.norm(
+            self.x_prior - x_truth
+        )
+        return gain
+
     def _calc_point(self, alpha:float) -> tuple[float, float]:
         """Calculates points on L-curve given a regulatization parameter and the model"""    
         result = self.compute_l_curve([alpha])
@@ -528,105 +627,4 @@
                 p_list[1] = p_list[2]
                 alpha_list[2] = self._get_alpha3(alpha_list[0], alpha_list[1], alpha_list[3])
                 p_list[2] = self._calc_point(alpha_list[2])
-        return alpha_opt
-=======
-    def get_x_covariance_inv(self):
-        if self.x_covariance_inv is None:
-            # Check if prior covariance with off-diagonal elements
-            if len(self.x_covariance.shape) == 2:
-                self.x_covariance_inv = (
-                    self.model.x_covariance_inv_sqrt.T
-                    @ self.model.x_covariance_inv_sqrt
-                )
-            else:
-                self.x_covariance_inv = np.diag(1 / self.x_covariance)
-            if self.alpha is not None:
-                self.x_covariance_inv *= self.alpha
-        return self.x_covariance_inv
-
-    def get_y_covariance_inv(self):
-        if self.y_covariance_inv is None:
-            self.y_covariance_inv = np.diag(1 / self.y_covariance)
-        return self.y_covariance_inv
-
-    def get_posterior_covariance_inverse(self):
-        if self.x_posterior_covariance_inv is None:
-            self.x_posterior_covariance_inv = (
-                self.K.T @ self.get_y_covariance_inv() @ self.K
-                + self.get_x_covariance_inv()
-            )
-        return self.x_posterior_covariance_inv
-
-    def get_posterior_covariance(self):
-        if self.x_posterior_covariance is None:
-            self.x_posterior_covariance = np.linalg.inv(
-                self.get_posterior_covariance_inverse()
-            )
-        return self.x_posterior_covariance
-
-    def get_gain(self):
-        if self.gain is None:
-            self.gain = (
-                self.get_posterior_covariance() @ self.K.T @ self.get_y_covariance_inv()
-            )
-        return self.gain
-
-    def get_averaging_kernel(self):
-        return self.get_gain() @ self.K
-
-    def get_correlation(self):
-        std_inv = 1 / np.sqrt(np.diag(self.get_posterior_covariance()))
-        std_inv_matrix = np.tile(std_inv, [std_inv.shape[0], 1])
-        return std_inv_matrix * self.get_posterior_covariance() * std_inv_matrix.T
-
-    def get_dof_signal(self):
-        return np.trace(self.get_averaging_kernel())
-
-    def get_dof_noise(self):
-        return np.trace(self.get_posterior_covariance() @ self.get_x_covariance_inv())
-
-    def get_information_content(self):
-        state_dim = self.x_prior.shape[0]
-        return -0.5 * np.log(
-            np.linalg.det(np.eye(state_dim) - self.get_averaging_kernel())
-        )
-
-    def get_error_reduction(self):
-        """
-        Compute the error reduction from Wu et al., 2018.
-
-        Returns
-        -------
-        er : numpy array
-            Error reduction for all states in percent.
-        """
-        if len(self.x_covariance.shape) == 1:
-            x_variance = self.x_covariance
-        else:
-            x_variance = np.diag(self.x_covariance)
-        er = (1 - np.diag(self.get_posterior_covariance()) / x_variance) * 100
-        return er
-
-    def get_relative_gain(self, x_truth, x_posterior=None):
-        """
-        Compute the gain of the inversion.
-
-        Parameters
-        ----------
-        x_truth : 1-d numpy array
-            The true states.
-        x_posterior : 1-d numpy array, optional
-            The posterior states, by default None
-
-        Returns
-        -------
-        gain : 1-d numpy array
-            Relative improvement of posterior to prior.
-        """
-        if x_posterior is None:
-            x_posterior = self.x_est
-        gain = 1 - np.linalg.norm(x_posterior - x_truth) / np.linalg.norm(
-            self.x_prior - x_truth
-        )
-        return gain
->>>>>>> 44483a60
+        return alpha_opt